# -*- coding: utf-8 -*-

"""Export harmonized universe."""

import logging
import os
from typing import List

<<<<<<< HEAD
import networkx as nx
import pybel
from pathme.constants import KEGG, REACTOME, WIKIPATHWAYS, PATHME_DIR
from pathme.normalize_names import normalize_graph_names
from pathme.pybel_utils import flatten_complex_nodes
from pybel import BELGraph, from_pickle
from pybel.struct.utils import update_metadata
from pybel.constants import RELATION

from tqdm import tqdm
=======
from tqdm import tqdm

from pathme.constants import KEGG, REACTOME, WIKIPATHWAYS
from pathme.normalize_names import normalize_graph_names
from pathme.pybel_utils import flatten_complex_nodes
from pybel import BELGraph, from_pickle, union
>>>>>>> 67b543a8

logger = logging.getLogger(__name__)


def set_resource(elements, database):
    for element, data in elements:
        if 'database' in data:
            data['database'].add(database)
        else:
            data['database'] = {database}


def set_graph_resource(graph, database):
    set_resource(graph.nodes(data=True), database)
    # set_resource(graph.edges(data=True), database)


def get_all_pickles(kegg_path, reactome_path, wikipathways_path):
    """Return a list with all pickle paths."""
    kegg_pickles = get_files_in_folder(kegg_path)

    if not kegg_pickles:
        logger.warning('No KEGG files found. Please create the BEL KEGG files')

    reactome_pickles = get_files_in_folder(reactome_path)

    if not reactome_pickles:
        logger.warning('No Reactome files found. Please create the BEL Reactome files')

    wp_pickles = get_files_in_folder(wikipathways_path)

    if not wp_pickles:
        logger.warning('No WikiPathways files found. Please create the BEL WikiPathways files')

    return kegg_pickles, reactome_pickles, wp_pickles


def left_full_data_join(g, h) -> None:
    """Wrapper around PyBEL's left_full_join to merge node data.

    :param pybel.BELGraph g: A BEL graph
    :param pybel.BELGraph h: A BEL graph
    """
    for node, data in h.nodes(data=True):
        if node in g:
            if 'database' in data and 'database' in g.nodes[node]:
                g.nodes[node]['database'].update(data['database'])
        else:
            g.add_node(node, **data)

    g.add_edges_from(
        (u, v, key, data)
        for u, v, key, data in h.edges(keys=True, data=True)
        if u not in g or v not in g[u] or key not in g[u][v]
    )

    update_metadata(h, g)

    g.warnings.extend(h.warnings)


def union_data(graphs):
    """Wrapper around PyBEL's union to instate left_full_data_join function.

    Assumes iterator is longer than 2, but not infinite.

    :param iter[BELGraph] graphs: An iterator over BEL graphs. Can't be infinite.
    :return: A merged graph
    :rtype: BELGraph

    Example usage:
    """
    graphs = tuple(graphs)

    n_graphs = len(graphs)

    if n_graphs == 0:
        raise ValueError('no graphs given')

    if n_graphs == 1:
        return graphs[0]

    target = graphs[0].copy()

    for graph in graphs[1:]:
        left_full_data_join(target, graph)

    return target

def get_universe_graph(
        kegg_path: str,
        reactome_path: str,
        wikipathways_path: str,
        *,
        flatten: bool = True,
        normalize_names: bool = True,
) -> BELGraph:
    """Return universe graph."""
    universe_graphs = _iterate_universe_graphs(
        kegg_path, reactome_path, wikipathways_path,
        flatten=flatten,
        normalize_names=normalize_names
    )
    logger.info('Merging all into a hairball...')
    return union(universe_graphs)


def _iterate_universe_graphs(
        kegg_path: str,
        reactome_path: str,
        wikipathways_path: str,
        *,
        flatten: bool = True,
        normalize_names: bool = True,
) -> BELGraph:
    """Return universe graph."""
    kegg_pickles, reactome_pickles, wp_pickles = get_all_pickles(kegg_path, reactome_path, wikipathways_path)

    all_pickles = kegg_pickles + reactome_pickles + wp_pickles

    logger.info(f'A total of {len(all_pickles)} will be merged into the universe')

    iterator = tqdm(all_pickles, desc='Loading of the graph pickles')

    # Export KEGG
    for file in iterator:
        if not file.endswith('.pickle'):
            continue

        if file in kegg_pickles:
            graph = from_pickle(os.path.join(kegg_path, file), check_version=False)

            if flatten:
                flatten_complex_nodes(graph)

            if normalize_names:
                normalize_graph_names(graph, KEGG)

            set_graph_resource(graph, 'kegg')


        elif file in reactome_pickles:
            graph = from_pickle(os.path.join(reactome_path, file), check_version=False)

            if flatten:
                flatten_complex_nodes(graph)

            if normalize_names:
                normalize_graph_names(graph, REACTOME)

            set_graph_resource(graph, 'reactome')


        elif file in wp_pickles:
            graph = from_pickle(os.path.join(wikipathways_path, file), check_version=False)

            if flatten:
                flatten_complex_nodes(graph)

            if normalize_names:
                normalize_grget_set_databaseaph_names(graph, WIKIPATHWAYS)

            set_graph_resource(graph, 'wikipathways')

        else:
            logger.warning(f'Unknown pickle file: {file}')
            continue

<<<<<<< HEAD
        universe_list.append(graph)

    logger.info('Merging all into a hairball...')

    return union_data(universe_list)
=======
        yield graph
>>>>>>> 67b543a8


def munge_node_attribute(node, attribute='name'):
    if node.get(attribute) == None:
        return str(node)
    else:
        return node.get(attribute)


def to_gml(graph: pybel.BELGraph, path: str = PATHME_DIR) -> None:
    """Write this graph to GML  file using :func:`networkx.write_gml`.
    """
    rv = nx.MultiDiGraph()

    for node in graph:
        rv.add_node(munge_node_attribute(node, 'name'), namespace=str(node.get('namespace')),
                    function=node.get('function'))

    for u, v, key, edge_data in graph.edges(data=True, keys=True):
        rv.add_edge(
            munge_node_attribute(u),
            munge_node_attribute(v),
            interaction=str(edge_data[RELATION]),
            bel=str(edge_data),
            key=str(key),
        )

    nx.write_gml(rv, path)

def get_files_in_folder(path: str) -> List[str]:
    """Return the files in a given folder.

    :param path: folder path
    :return: file names in folder
    """
    return [
        file
        for file in os.listdir(path)
        if os.path.isfile(os.path.join(path, file))
    ]<|MERGE_RESOLUTION|>--- conflicted
+++ resolved
@@ -6,25 +6,20 @@
 import os
 from typing import List
 
-<<<<<<< HEAD
+from tqdm import tqdm
+
+from pathme.constants import KEGG, REACTOME, WIKIPATHWAYS
 import networkx as nx
 import pybel
 from pathme.constants import KEGG, REACTOME, WIKIPATHWAYS, PATHME_DIR
 from pathme.normalize_names import normalize_graph_names
 from pathme.pybel_utils import flatten_complex_nodes
+from pybel import BELGraph, from_pickle, union
 from pybel import BELGraph, from_pickle
 from pybel.struct.utils import update_metadata
 from pybel.constants import RELATION
 
 from tqdm import tqdm
-=======
-from tqdm import tqdm
-
-from pathme.constants import KEGG, REACTOME, WIKIPATHWAYS
-from pathme.normalize_names import normalize_graph_names
-from pathme.pybel_utils import flatten_complex_nodes
-from pybel import BELGraph, from_pickle, union
->>>>>>> 67b543a8
 
 logger = logging.getLogger(__name__)
 
@@ -149,6 +144,8 @@
 
     iterator = tqdm(all_pickles, desc='Loading of the graph pickles')
 
+    universe_list = []
+
     # Export KEGG
     for file in iterator:
         if not file.endswith('.pickle'):
@@ -193,15 +190,11 @@
             logger.warning(f'Unknown pickle file: {file}')
             continue
 
-<<<<<<< HEAD
         universe_list.append(graph)
 
     logger.info('Merging all into a hairball...')
 
     return union_data(universe_list)
-=======
-        yield graph
->>>>>>> 67b543a8
 
 
 def munge_node_attribute(node, attribute='name'):
@@ -215,6 +208,7 @@
     """Write this graph to GML  file using :func:`networkx.write_gml`.
     """
     rv = nx.MultiDiGraph()
+        yield graph
 
     for node in graph:
         rv.add_node(munge_node_attribute(node, 'name'), namespace=str(node.get('namespace')),
