# -*- coding: utf-8 -*-

"""This module contains the methods that run SPARQL queries to convert the Reactome Pathways to BEL."""

import logging
import os
from collections import defaultdict
from typing import Any, Dict, List, Set, Tuple, Union

import rdflib
from rdflib import URIRef
from rdflib.namespace import DC, DCTERMS, Namespace, OWL, RDF, RDFS, SKOS, XSD
from tqdm import tqdm

<<<<<<< HEAD
from pybel import BELGraph, to_pickle
from .convert_to_bel import convert_to_bel
from ..constants import REACTOME_BEL
from ..utils import get_pathway_statitics, parse_rdf, query_result_to_dict

logger = logging.getLogger(__name__)
=======
from ..constants import REACTOME_SPECIES_TO_ID

log = logging.getLogger(__name__)
>>>>>>> fb463139

"""SPARQL string queries"""

#: SPARQL prefixes.
PREFIXES = {
    'owl': OWL,
    'xsd': XSD,
    'rdfs': RDFS,
    'rdf': RDF,
    'dcterms': DCTERMS,
    'dc': DC,
    'skos': SKOS,
    'foaf': Namespace('http://xmlns.com/foaf/0.1/'),
    'dbpedia': Namespace('http://dbpedia.org/property/'),
    'dbpedia2': Namespace('http://dbpedia.org/'),
    'biopax3': Namespace('http://www.biopax.org/release/biopax-level3.owl#'),
}

#: SPARQL query string to get all the  primary types of entries (Pathway, BiochemicalReaction) in a pathway network.
GET_ALL_TYPES = """
SELECT DISTINCT (STRAFTER(STR(?rdf_type), str(biopax3:)) AS ?entry_type)
WHERE {
    ?uri_id rdf:type ?rdf_type .
}
"""

#: SPARQL query string to get pathway URIs and names in the RDF file.
GET_ALL_PATHWAYS = """
SELECT DISTINCT ?uri_id ?name
WHERE {
    ?uri_id rdf:type biopax3:Pathway .
    ?uri_id biopax3:displayName ?name .
}
"""

#: SPARQL query string to get all components of a pathway (predicate biopax3:pathwayComponent).
GET_ALL_PATHWAY_COMPONENTS = """
SELECT DISTINCT ?uri_id ?name ?comment (STRAFTER(STR(?uri_type), str(biopax3:)) AS ?component_type)
WHERE {
    ?pathway biopax3:pathwayComponent ?uri_id .
    ?uri_id rdf:type ?uri_type .
    optional {?uri_id biopax3:displayName ?name .}
    optional {?uri_id biopax3:comment ?comment .}
}
"""

#: SPARQL query string to get all participants in an interaction and its controlType (ACTIVATION or INHIBITION).
GET_INTERACTION_PARTICIPANTS_AND_TYPE = """
SELECT DISTINCT
    (STRAFTER(STR(?component), '#') AS ?identifier)
    ?reactant
    ?product
    (STR(?control_type) AS ?interaction_type)
WHERE {
    ?component biopax3:left ?reactant .
    ?component biopax3:right ?product .
    optional {?control biopax3:controlled ?component .}
    optional {?control biopax3:controlType ?control_type }
}
"""

#: SPARQL query to get all the possible metadate (optional statements) of an entity (Protein, Dna, Pathway...).
GET_ENTITY_METADATA = """
SELECT DISTINCT
    (STRAFTER (STR(?uri_type), str(biopax3:)) AS ?entity_type)
    (STRAFTER(STR(?entity), '#') AS ?identifier)
    (STR(?entity) AS ?uri_id)
    (STRAFTER(STR(?entity), '#') AS ?reactome_id)
    (STR(?entity) AS ?uri_reactome_id)
    (STR(?entity_reference) AS ?uri_id)
    ?name
    ?cell_locat
    ?display_name
    ?complex_components
    ?comment
WHERE {
    ?entity rdf:type ?uri_type .
    optional {?entity biopax3:comment ?comment .}
    optional {?entity biopax3:entityReference ?entity_reference .}
    optional {?entity biopax3:name ?name .}
    optional {?entity biopax3:displayName ?display_name .}
    optional {?entity biopax3:cellularLocation ?cell_locat .}
    optional {?entity biopax3:organism ?organism .}
    optional {?entity biopax3:component ?complex_components .}
}
"""

"""Queries managers"""


def _get_all_entry_types(rdf_graph: rdflib.Graph) -> Set[str]:
    """Get all entries primary types.

    :param rdf_graph:
    :return: set with all entry primary types.
    """
    types_query = rdf_graph.query(
        GET_ALL_TYPES,
        initNs=PREFIXES,
    )

    return {
        str(entry.entry_type)
        for entry in types_query
    }


def _get_pathway_metadata(pathway_uri: str, rdf_graph: rdflib.Graph) -> Dict[str, Dict[str, Dict[str, str]]]:
    """Get metadata for a pathway entry.

    :param pathway_uri: URI reference of the queried graph
    :param rdf_graph: RDF Reactome Universe graph object
    :returns: Metadata of a pathway as a dictionary, if empty 'unknown' will be assigned by default
    """
    return query_result_to_dict(
        rdf_graph.query(
            GET_ENTITY_METADATA,
            initNs=PREFIXES,
            initBindings={'entity': pathway_uri},
        ),
        attr_empty=['display_name', 'identifier', 'uri_id', 'uri_reactome_id', 'comment'],
        id_dict=False,
    )


def _get_entity_metadata(entity: rdflib.URIRef, rdf_graph: rdflib.Graph) -> Dict[str, Union[str, Set[str]]]:
    """Get the metadata for an entity (Protein, Dna, Complex...).

    :param entity: URI reference of the queried entity
    :param rdf_graph: RDF Reactome Universe graph object
    :returns: Metadata of a pathway as a dictionary, if empty 'unknown' will be assigned by default
    """
    entity_metadata = query_result_to_dict(
        rdf_graph.query(
            GET_ENTITY_METADATA,
            initNs=PREFIXES,
            initBindings={'entity': entity},
        ),
        attr_empty=['entity_type'],
        id_dict=False,
    )
    # Complexes might contain multiple components entities so we iterate over
    # the complex components to fetch that information
    if entity_metadata['entity_type'] == 'Complex':

        complex_components = entity_metadata.get('complex_components')
        entity_metadata['complex_components'] = []

        if isinstance(complex_components, str):
            complex_component = _get_entity_metadata(URIRef(complex_components), rdf_graph)
            entity_metadata['complex_components'].append(complex_component)

        elif complex_components:
            for complex_component in complex_components:
                complex_component = _get_entity_metadata(URIRef(complex_component), rdf_graph)
                entity_metadata['complex_components'].append(complex_component)

    return entity_metadata


def _get_reaction_participants(component_uri: str, component, rdf_graph: rdflib.Graph) -> Tuple[
    Dict[Union[str, Set[str]], Dict[str, Union[str, Set[str]]]], Dict[Any, Dict[str, Any]],
]:
    """Get reaction participants (nodes and interactions) for a given reaction.

    :param component_uri: URI reference of the queried reaction component
    :param component: Reaction component metadata
    :param rdf_graph: RDF Reactome Universe graph object
    :return: returns the reaction participants as entities (Proteins, Complex, SmallMolecule...)
     and proteins (the reaction link)
    """
    interactions = {}
    nodes = {}

    spaqrl_reaction_participants = rdf_graph.query(
        GET_INTERACTION_PARTICIPANTS_AND_TYPE,
        initNs=PREFIXES,
        initBindings={'component': component_uri},
    )

    for interaction in spaqrl_reaction_participants:

        reactant_metadata = _get_entity_metadata(interaction.reactant, rdf_graph)
        product_metadata = _get_entity_metadata(interaction.product, rdf_graph)

        reactant_id = reactant_metadata['identifier']
        product_id = product_metadata['identifier']

        nodes[reactant_id] = reactant_metadata
        nodes[product_id] = product_metadata

        if interaction.identifier not in interactions:
            interactions[interaction.identifier] = {'metadata': component}

        if 'participants' not in interactions[interaction.identifier]:
            interactions[interaction.identifier]['participants'] = (reactant_id, product_id)

        else:
            interaction_participants = interactions[interaction.identifier]['participants']
            if isinstance(interaction_participants, tuple):
                interactions[interaction.identifier]['participants'] = {
                    'reactants': {interaction_participants[0], reactant_id},
                    'products': {interaction_participants[1], product_id},
                }
            else:
                interactions[interaction.identifier]['participants']['reactants'].add(reactant_id)
                interactions[interaction.identifier]['participants']['products'].add(product_id)

        interactions[interaction.identifier]['metadata']['interaction_type'] = str(interaction.interaction_type)

    return nodes, interactions


def _get_pathway_components(
    pathway_uri: rdflib.URIRef,
    rdf_graph: rdflib.Graph,
) -> Tuple[Dict[str, Dict[str, Union[str, Set[str]]]], List[Dict[str, Union[str, Set[str]]]]]:
    """Get components (nodes and interactions) for a given pathway.

    :param pathway_uri: URI reference of the queried pathway
    :param rdf_graph: RDF Reactome Universe graph object
    :return: returns the pathway components as entities (Proteins, Complex, SmallMolecule...) and proteins (their links)
    """
    interactions = {}
    nodes = {}

    spaqrl_pathway_components = rdf_graph.query(
        GET_ALL_PATHWAY_COMPONENTS,
        initNs=PREFIXES,
        initBindings={'pathway': pathway_uri},
    )

    pathway_components = query_result_to_dict(spaqrl_pathway_components)

    for component_uri, component in pathway_components.items():

        if component['component_type'] == 'BiochemicalReaction':
            component_nodes, component_interactions = _get_reaction_participants(component_uri, component, rdf_graph)

            nodes.update(component_nodes)
            interactions.update(component_interactions)

        elif component['component_type'] == 'Pathway':
            pathway_metadata = _get_pathway_metadata(component_uri, rdf_graph)

            nodes[pathway_metadata['uri_reactome_id']] = pathway_metadata

    return nodes, list(interactions.values())


def get_reactome_statistics(resource_file, hgnc_manager, chebi_manager):
    """Get types statistics for Reactome.

    :param str resource_file: RDF file
    :param bio2bel_hgnc.Manager hgnc_manager: Hgnc Manager
    """
    logger.info('Parsing Reactome RDF file')
    rdf_graph = parse_rdf(resource_file, fmt='xml')

    species_name = os.path.basename(resource_file).split(".")[0]
    species_id = REACTOME_SPECIES_TO_ID[species_name]

    spaqrl_all_pathways = rdf_graph.query(GET_ALL_PATHWAYS, initNs=PREFIXES)

    global_statistics = defaultdict(lambda: defaultdict(int))

    for pathway_uri, _pathway_title in tqdm(spaqrl_all_pathways, desc='Generating Reactome Statistics'):
        nodes, edges = _get_pathway_components(pathway_uri, rdf_graph)
        pathway_metadata = _get_pathway_metadata(pathway_uri, rdf_graph)

        nodes_types = [
            node['entity_type'] for node in nodes.values()
        ]
        edges_types = [
            edge['metadata']['interaction_type'] for edge in edges
        ]

        bel_graph = convert_to_bel(nodes, edges, pathway_metadata, hgnc_manager, chebi_manager, species_id)

        global_statistics, pathway_statistics = get_pathway_statitics(
            nodes_types, edges_types, bel_graph, global_statistics=global_statistics,
        )

    return global_statistics


<<<<<<< HEAD
def reactome_pathway_to_bel(pathway_uri, rdf_graph, hgnc_manager, chebi_manager) -> BELGraph:
=======
def reactome_pathway_to_bel(pathway_uri, rdf_graph, hgnc_manager, chebi_manager, species):
>>>>>>> fb463139
    """Convert a Reactome pathway to BEL.

    :param str filepath: path to the file
    :param bio2bel_hgnc.Manager hgnc_manager: Bio2BEL HGNC Manager
    """
    pathway_metadata = _get_pathway_metadata(pathway_uri, rdf_graph)

    nodes, interactions = _get_pathway_components(pathway_uri, rdf_graph)

    return convert_to_bel(nodes, interactions, pathway_metadata, hgnc_manager, chebi_manager, species)


def reactome_to_bel(resource_file: str, hgnc_manager, chebi_manager, export_folder=REACTOME_BEL):
    """Create Reactome BEL graphs.

    :param resource_file: rdf reactome file (there is only one)
    :param bio2bel_hgnc.Manager hgnc_manager: uniprot id to hgnc symbol dictionary
    :return:
    """
    logger.info('Parsing Reactome RDF file')
    rdf_graph = parse_rdf(resource_file, fmt='xml')

    species_name = os.path.basename(resource_file).split(".")[0]
    species_id = REACTOME_SPECIES_TO_ID[species_name]
    pathways_uris_to_names = rdf_graph.query(GET_ALL_PATHWAYS, initNs=PREFIXES)

<<<<<<< HEAD
    for pathway_uri, _pathway_name in tqdm(pathways_uris_to_names, desc=f'Exporting Reactome BEL to {export_folder}'):
=======
    for pathway_uri, pathway_name in tqdm(pathways_uris_to_names,
                                          desc=f'Exporting Reactome BEL for species {species_id}'):
>>>>>>> fb463139

        # Take the identifier of the pathway which is placed at the end of the URL and also strip the number
        # next to it. (probably version of pathway)
        file_name = pathway_uri.split('/')[-1].split('.')[0]

        pickle_file = os.path.join(export_folder, f'{file_name}.pickle')

        # Skip if BEL file already exists
        if os.path.exists(pickle_file):
            continue

        bel_graph = reactome_pathway_to_bel(pathway_uri, rdf_graph, hgnc_manager, chebi_manager, species_id)

        # Export BELGraph to pickle
        to_pickle(bel_graph, pickle_file)<|MERGE_RESOLUTION|>--- conflicted
+++ resolved
@@ -8,22 +8,17 @@
 from typing import Any, Dict, List, Set, Tuple, Union
 
 import rdflib
+from pathme.constants import REACTOME_BEL
+from pathme.reactome.convert_to_bel import convert_to_bel
+from pathme.utils import get_pathway_statitics, parse_rdf, query_result_to_dict
+from pybel import to_pickle
 from rdflib import URIRef
 from rdflib.namespace import DC, DCTERMS, Namespace, OWL, RDF, RDFS, SKOS, XSD
 from tqdm import tqdm
 
-<<<<<<< HEAD
-from pybel import BELGraph, to_pickle
-from .convert_to_bel import convert_to_bel
-from ..constants import REACTOME_BEL
-from ..utils import get_pathway_statitics, parse_rdf, query_result_to_dict
-
-logger = logging.getLogger(__name__)
-=======
 from ..constants import REACTOME_SPECIES_TO_ID
 
 log = logging.getLogger(__name__)
->>>>>>> fb463139
 
 """SPARQL string queries"""
 
@@ -72,10 +67,10 @@
 
 #: SPARQL query string to get all participants in an interaction and its controlType (ACTIVATION or INHIBITION).
 GET_INTERACTION_PARTICIPANTS_AND_TYPE = """
-SELECT DISTINCT
-    (STRAFTER(STR(?component), '#') AS ?identifier)
-    ?reactant
-    ?product
+SELECT DISTINCT 
+    (STRAFTER(STR(?component), '#') AS ?identifier) 
+    ?reactant 
+    ?product 
     (STR(?control_type) AS ?interaction_type)
 WHERE {
     ?component biopax3:left ?reactant .
@@ -99,7 +94,7 @@
     ?display_name
     ?complex_components
     ?comment
-WHERE {
+WHERE {        
     ?entity rdf:type ?uri_type .
     optional {?entity biopax3:comment ?comment .}
     optional {?entity biopax3:entityReference ?entity_reference .}
@@ -142,10 +137,10 @@
         rdf_graph.query(
             GET_ENTITY_METADATA,
             initNs=PREFIXES,
-            initBindings={'entity': pathway_uri},
+            initBindings={'entity': pathway_uri}
         ),
         attr_empty=['display_name', 'identifier', 'uri_id', 'uri_reactome_id', 'comment'],
-        id_dict=False,
+        id_dict=False
     )
 
 
@@ -156,17 +151,15 @@
     :param rdf_graph: RDF Reactome Universe graph object
     :returns: Metadata of a pathway as a dictionary, if empty 'unknown' will be assigned by default
     """
-    entity_metadata = query_result_to_dict(
-        rdf_graph.query(
-            GET_ENTITY_METADATA,
-            initNs=PREFIXES,
-            initBindings={'entity': entity},
-        ),
+    entity_metadata = query_result_to_dict(rdf_graph.query(
+        GET_ENTITY_METADATA,
+        initNs=PREFIXES,
+        initBindings={'entity': entity}
+    ),
         attr_empty=['entity_type'],
-        id_dict=False,
-    )
-    # Complexes might contain multiple components entities so we iterate over
-    # the complex components to fetch that information
+        id_dict=False
+    )
+    # Complexes might contain multiple components entities so we iterate over the complex components to fetch that information
     if entity_metadata['entity_type'] == 'Complex':
 
         complex_components = entity_metadata.get('complex_components')
@@ -185,15 +178,13 @@
 
 
 def _get_reaction_participants(component_uri: str, component, rdf_graph: rdflib.Graph) -> Tuple[
-    Dict[Union[str, Set[str]], Dict[str, Union[str, Set[str]]]], Dict[Any, Dict[str, Any]],
-]:
+    Dict[Union[str, Set[str]], Dict[str, Union[str, Set[str]]]], Dict[Any, Dict[str, Any]]]:
     """Get reaction participants (nodes and interactions) for a given reaction.
 
     :param component_uri: URI reference of the queried reaction component
     :param component: Reaction component metadata
     :param rdf_graph: RDF Reactome Universe graph object
-    :return: returns the reaction participants as entities (Proteins, Complex, SmallMolecule...)
-     and proteins (the reaction link)
+    :return: returns the reaction participants as entities (Proteins, Complex, SmallMolecule...) and proteins (the reaction link)
     """
     interactions = {}
     nodes = {}
@@ -201,7 +192,7 @@
     spaqrl_reaction_participants = rdf_graph.query(
         GET_INTERACTION_PARTICIPANTS_AND_TYPE,
         initNs=PREFIXES,
-        initBindings={'component': component_uri},
+        initBindings={'component': component_uri}
     )
 
     for interaction in spaqrl_reaction_participants:
@@ -226,7 +217,7 @@
             if isinstance(interaction_participants, tuple):
                 interactions[interaction.identifier]['participants'] = {
                     'reactants': {interaction_participants[0], reactant_id},
-                    'products': {interaction_participants[1], product_id},
+                    'products': {interaction_participants[1], product_id}
                 }
             else:
                 interactions[interaction.identifier]['participants']['reactants'].add(reactant_id)
@@ -237,23 +228,21 @@
     return nodes, interactions
 
 
-def _get_pathway_components(
-    pathway_uri: rdflib.URIRef,
-    rdf_graph: rdflib.Graph,
-) -> Tuple[Dict[str, Dict[str, Union[str, Set[str]]]], List[Dict[str, Union[str, Set[str]]]]]:
+def _get_pathway_components(pathway_uri: rdflib.URIRef, rdf_graph: rdflib.Graph) -> Tuple[
+    Dict[str, Dict[str, Union[str, Set[str]]]], List[Dict[str, Union[str, Set[str]]]]]:
     """Get components (nodes and interactions) for a given pathway.
 
-    :param pathway_uri: URI reference of the queried pathway
-    :param rdf_graph: RDF Reactome Universe graph object
-    :return: returns the pathway components as entities (Proteins, Complex, SmallMolecule...) and proteins (their links)
-    """
+     :param pathway_uri: URI reference of the queried pathway
+     :param rdf_graph: RDF Reactome Universe graph object
+     :return: returns the pathway components as entities (Proteins, Complex, SmallMolecule...) and proteins (their links)
+     """
     interactions = {}
     nodes = {}
 
     spaqrl_pathway_components = rdf_graph.query(
         GET_ALL_PATHWAY_COMPONENTS,
         initNs=PREFIXES,
-        initBindings={'pathway': pathway_uri},
+        initBindings={'pathway': pathway_uri}
     )
 
     pathway_components = query_result_to_dict(spaqrl_pathway_components)
@@ -280,8 +269,8 @@
     :param str resource_file: RDF file
     :param bio2bel_hgnc.Manager hgnc_manager: Hgnc Manager
     """
-    logger.info('Parsing Reactome RDF file')
-    rdf_graph = parse_rdf(resource_file, fmt='xml')
+    log.info('Parsing Reactome RDF file')
+    rdf_graph = parse_rdf(resource_file, format='xml')
 
     species_name = os.path.basename(resource_file).split(".")[0]
     species_id = REACTOME_SPECIES_TO_ID[species_name]
@@ -290,7 +279,7 @@
 
     global_statistics = defaultdict(lambda: defaultdict(int))
 
-    for pathway_uri, _pathway_title in tqdm(spaqrl_all_pathways, desc='Generating Reactome Statistics'):
+    for pathway_uri, pathway_title in tqdm(spaqrl_all_pathways, desc='Generating Reactome Statistics'):
         nodes, edges = _get_pathway_components(pathway_uri, rdf_graph)
         pathway_metadata = _get_pathway_metadata(pathway_uri, rdf_graph)
 
@@ -304,20 +293,17 @@
         bel_graph = convert_to_bel(nodes, edges, pathway_metadata, hgnc_manager, chebi_manager, species_id)
 
         global_statistics, pathway_statistics = get_pathway_statitics(
-            nodes_types, edges_types, bel_graph, global_statistics=global_statistics,
+            nodes_types, edges_types, bel_graph, global_statistics=global_statistics
         )
 
     return global_statistics
 
 
-<<<<<<< HEAD
-def reactome_pathway_to_bel(pathway_uri, rdf_graph, hgnc_manager, chebi_manager) -> BELGraph:
-=======
 def reactome_pathway_to_bel(pathway_uri, rdf_graph, hgnc_manager, chebi_manager, species):
->>>>>>> fb463139
     """Convert a Reactome pathway to BEL.
 
     :param str filepath: path to the file
+    :rtype: pybel.BELGraph
     :param bio2bel_hgnc.Manager hgnc_manager: Bio2BEL HGNC Manager
     """
     pathway_metadata = _get_pathway_metadata(pathway_uri, rdf_graph)
@@ -327,32 +313,28 @@
     return convert_to_bel(nodes, interactions, pathway_metadata, hgnc_manager, chebi_manager, species)
 
 
-def reactome_to_bel(resource_file: str, hgnc_manager, chebi_manager, export_folder=REACTOME_BEL):
+def reactome_to_bel(resource_file, hgnc_manager, chebi_manager, export_folder=REACTOME_BEL):
     """Create Reactome BEL graphs.
 
-    :param resource_file: rdf reactome file (there is only one)
+    :param str resource_file: rdf reactome file (there is only one)
     :param bio2bel_hgnc.Manager hgnc_manager: uniprot id to hgnc symbol dictionary
     :return:
     """
-    logger.info('Parsing Reactome RDF file')
-    rdf_graph = parse_rdf(resource_file, fmt='xml')
+    log.info('Parsing Reactome RDF file')
+    rdf_graph = parse_rdf(resource_file, format='xml')
 
     species_name = os.path.basename(resource_file).split(".")[0]
     species_id = REACTOME_SPECIES_TO_ID[species_name]
     pathways_uris_to_names = rdf_graph.query(GET_ALL_PATHWAYS, initNs=PREFIXES)
 
-<<<<<<< HEAD
-    for pathway_uri, _pathway_name in tqdm(pathways_uris_to_names, desc=f'Exporting Reactome BEL to {export_folder}'):
-=======
     for pathway_uri, pathway_name in tqdm(pathways_uris_to_names,
                                           desc=f'Exporting Reactome BEL for species {species_id}'):
->>>>>>> fb463139
 
         # Take the identifier of the pathway which is placed at the end of the URL and also strip the number
         # next to it. (probably version of pathway)
         file_name = pathway_uri.split('/')[-1].split('.')[0]
 
-        pickle_file = os.path.join(export_folder, f'{file_name}.pickle')
+        pickle_file = os.path.join(export_folder, '{}.pickle'.format(file_name))
 
         # Skip if BEL file already exists
         if os.path.exists(pickle_file):
