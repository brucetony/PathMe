--- conflicted
+++ resolved
@@ -10,18 +10,13 @@
 from bio2bel_hgnc import Manager as HgncManager
 from bio2bel_hgnc.models import HumanGene
 from pybel.dsl import protein
-<<<<<<< HEAD
-from ..constants import ENSEMBL, HGNC, UNIPROT, UNKNOWN
-from ..utils import parse_id_uri
-=======
 
 from pathme.utils import parse_id_uri
 from ebel.constants import SPECIES_NAMESPACE
 from ebel.manager.orientdb.biodbs.uniprot import UniProt
 from ..constants import ENSEMBL, HGNC, UNIPROT, UNKNOWN, REACTOME_SPECIES_TO_ID
->>>>>>> fb463139
 
-logger = logging.getLogger(__name__)
+log = logging.getLogger(__name__)
 
 """Download utilities"""
 
@@ -48,18 +43,11 @@
 
 
 def get_valid_node_parameters(
-<<<<<<< HEAD
-    node,
-    hgnc_manager: HgncManager,
-    chebi_manager: ChebiManager,
-=======
         node,
         hgnc_manager: HgncManager,
         chebi_manager: ChebiManager,
         species: int,
->>>>>>> fb463139
 ) -> Tuple[str, str, str]:
-    """Get valid node parameters."""
     namespace = None
 
     if 'uri_id' in node:
@@ -71,7 +59,7 @@
         hgnc_entry = hgnc_manager.get_gene_by_uniprot_id(identifier)
 
         if not hgnc_entry:
-            logger.debug('UniProt id: %s could not be converted to HGNC', identifier)
+            log.debug('UniProt id: %s could not be converted to HGNC', identifier)
             namespace = UNIPROT
 
         # Multiple HGNC entries match the UniProt ID
@@ -99,7 +87,7 @@
         hgnc_entry = hgnc_manager.get_gene_by_ensembl_id(identifier)
 
         if not hgnc_entry:
-            logger.debug('ENSEMBL id: %s could not be converted to HGNC', identifier)
+            log.debug('ENSEMBL id: %s could not be converted to HGNC', identifier)
             namespace = ENSEMBL
 
         else:
@@ -117,14 +105,10 @@
             if '#' in identifier:
                 identifier = str(identifier).split('#')[1]
         if 'Complex' not in identifier or 'SmallMolecule' not in identifier:
-            logger.debug('Adding Reactome identifier for %s ', node['uri_reactome_id'])
+            log.debug('Adding Reactome identifier for %s ', node['uri_reactome_id'])
 
     else:
-<<<<<<< HEAD
-        logger.debug('Not found HGNC Symbol neither Reactome id for %s ', node['uri_id'])
-=======
         log.debug('Not found Symbol neither Reactome id for %s ', node['uri_id'])
->>>>>>> fb463139
 
     if 'display_name' in node:
         name = node['display_name']
