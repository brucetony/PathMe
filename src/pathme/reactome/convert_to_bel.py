# -*- coding: utf-8 -*-

"""This module contains the methods to convert a Reactome RDF network into a BELGraph."""

import logging
from typing import Dict, List, Tuple

from bio2bel_chebi import Manager as ChebiManager
from bio2bel_hgnc import Manager as HgncManager
from pybel import BELGraph
from pybel.dsl import (
    BaseEntity, NamedComplexAbundance, abundance, activity, bioprocess, complex_abundance,
    composite_abundance, gene, protein, reaction, rna,
)
from .utils import get_valid_node_parameters, process_multiple_proteins
from ..constants import ACTIVITY_ALLOWED_MODIFIERS, REACTOME_CITATION, UNKNOWN
from ..utils import add_bel_metadata, parse_id_uri

__all__ = [
    'convert_to_bel',
]

logger = logging.getLogger(__name__)


<<<<<<< HEAD
def convert_to_bel(
    nodes: Dict[str, Dict], interactions: List[Tuple[str, str, Dict]], pathway_info: Dict,
    hgnc_manager: HgncManager, chebi_manager: ChebiManager,
) -> BELGraph:
=======
def convert_to_bel(nodes: Dict[str, Dict], interactions: List[Tuple[str, str, Dict]], pathway_info: Dict,
                   hgnc_manager: HgncManager, chebi_manager: ChebiManager, species: int) -> BELGraph:
>>>>>>> fb463139
    """Convert RDF graph dictionary into BEL graph."""
    uri_id = pathway_info['uri_reactome_id']

    if uri_id != UNKNOWN:
        _, _, namespace, identifier = parse_id_uri(uri_id)
    else:
        identifier = UNKNOWN

    description = pathway_info['comment']
    if isinstance(description, (set, list)):
        description = '\n'.join(description)

    """Convert graph-like dictionaries to BELGraph."""
    graph = BELGraph(
        name=pathway_info['display_name'],
        version='1.0.0',
        description=description,
        authors="Josep Marín-Llaó, Daniel Domingo-Fernández & Sarah Mubeen",
        contact='daniel.domingo.fernandez@scai.fraunhofer.de',
    )

    add_bel_metadata(graph)

    graph.graph['pathway_id'] = identifier

    nodes = nodes_to_bel(nodes, graph, hgnc_manager, chebi_manager, species)

    for interaction in interactions:
        participants = interaction['participants']
        interaction_metadata = interaction['metadata']

        add_edges(graph, participants, nodes, interaction_metadata)

    return graph


<<<<<<< HEAD
def nodes_to_bel(
    nodes: Dict[str, Dict],
    graph: BELGraph,
    hgnc_manager: HgncManager,
    chebi_manager: ChebiManager,
) -> Dict[str, BaseEntity]:
=======
def nodes_to_bel(nodes: Dict[str, Dict], graph: BELGraph, hgnc_manager: HgncManager, chebi_manager: ChebiManager,
                 species: int) -> Dict[str, BaseEntity]:
>>>>>>> fb463139
    """Convert dictionary values to BEL nodes."""
    return {
        node_id: node_to_bel(node_att, graph, hgnc_manager, chebi_manager, species)
        for node_id, node_att in nodes.items()
    }


def node_to_bel(node: Dict, graph, hgnc_manager: HgncManager, chebi_manager: ChebiManager, species) -> BaseEntity:
    """Convert node dictionary to BEL node object."""
    node_types = node['entity_type']

    identifier, name, namespace = get_valid_node_parameters(node, hgnc_manager, chebi_manager, species)
    members = set()

    if namespace == 'hgnc_multiple_entry':
        return composite_abundance(process_multiple_proteins(identifier))

    elif 'Protein' in node_types:
        return protein(namespace=namespace.upper(), name=name, identifier=identifier)

    elif 'Dna' in node_types:
        return gene(namespace=namespace.upper(), name=name, identifier=identifier)

    elif 'Rna' in node_types:
        return rna(namespace=namespace.upper(), name=name, identifier=identifier)

    elif 'SmallMolecule' in node_types:
        return abundance(namespace=namespace.upper(), name=name, identifier=identifier)

    elif 'PhysicalEntity' in node_types:
        return abundance(namespace=namespace.upper(), name=name, identifier=identifier)

    elif 'Complex' in node_types:
        complex_components = node.get('complex_components')

        if complex_components:
            for component in complex_components:
                bel_node = node_to_bel(component, graph, hgnc_manager, chebi_manager, species)

                members.add(bel_node)

        if members:
            return complex_abundance(
                name=node.get('display_name'),
                members=members,
                identifier=identifier,
                namespace=namespace.upper(),
            )
        else:
            return NamedComplexAbundance(
                name=node.get('display_name'),
                identifier=identifier,
                namespace=namespace.upper(),
            )

    elif 'Pathway' in node_types:
        bioprocess_node = bioprocess(identifier=identifier, name=name, namespace=namespace.upper())
        graph.add_node_from_data(bioprocess_node)
        return bioprocess_node
    else:
        logger.warning('Entity type not recognized', node_types)


def add_edges(graph: BELGraph, participants, nodes, att: Dict):
    """Add edges into the graph."""
    edge_types = att['interaction_type']

    if isinstance(participants, dict):

        reactants = {
            nodes[source_id]
            for source_id in participants['reactants']
        }

        products = {
            nodes[product_id]
            for product_id in participants['products']
        }

        reaction_node = reaction(reactants=reactants, products=products)
        graph.add_node_from_data(reaction_node)

    elif isinstance(participants, tuple):
        u = nodes[participants[0]]
        v = nodes[participants[1]]
        add_simple_edge(graph, u, v, edge_types)


def add_simple_edge(graph: BELGraph, u, v, edge_types):
    """Add a simple edge into the graph."""
    if 'ACTIVATION' in edge_types:
        graph.add_increases(
            u, v,
            citation=REACTOME_CITATION, evidence='Extracted from Reactome',
            object_modifier=activity() if isinstance(v, ACTIVITY_ALLOWED_MODIFIERS) else None,
            annotations={},
        )

    elif 'INHIBITION' in edge_types:
        graph.add_decreases(
            u, v,
            citation=REACTOME_CITATION, evidence='Extracted from Reactome',
            object_modifier=activity() if isinstance(v, ACTIVITY_ALLOWED_MODIFIERS) else None,
            annotations={},
        )
    else:
        logger.warning('edge type %s', edge_types)<|MERGE_RESOLUTION|>--- conflicted
+++ resolved
@@ -9,29 +9,32 @@
 from bio2bel_hgnc import Manager as HgncManager
 from pybel import BELGraph
 from pybel.dsl import (
-    BaseEntity, NamedComplexAbundance, abundance, activity, bioprocess, complex_abundance,
-    composite_abundance, gene, protein, reaction, rna,
+    abundance,
+    activity,
+    composite_abundance,
+    complex_abundance,
+    gene,
+    rna,
+    protein,
+    reaction,
+    bioprocess,
+    BaseEntity,
+    NamedComplexAbundance
 )
-from .utils import get_valid_node_parameters, process_multiple_proteins
-from ..constants import ACTIVITY_ALLOWED_MODIFIERS, REACTOME_CITATION, UNKNOWN
-from ..utils import add_bel_metadata, parse_id_uri
+
+from pathme.constants import ACTIVITY_ALLOWED_MODIFIERS, UNKNOWN, REACTOME_CITATION
+from pathme.reactome.utils import get_valid_node_parameters, process_multiple_proteins
+from pathme.utils import add_bel_metadata, parse_id_uri
+
+log = logging.getLogger(__name__)
 
 __all__ = [
     'convert_to_bel',
 ]
 
-logger = logging.getLogger(__name__)
 
-
-<<<<<<< HEAD
-def convert_to_bel(
-    nodes: Dict[str, Dict], interactions: List[Tuple[str, str, Dict]], pathway_info: Dict,
-    hgnc_manager: HgncManager, chebi_manager: ChebiManager,
-) -> BELGraph:
-=======
 def convert_to_bel(nodes: Dict[str, Dict], interactions: List[Tuple[str, str, Dict]], pathway_info: Dict,
                    hgnc_manager: HgncManager, chebi_manager: ChebiManager, species: int) -> BELGraph:
->>>>>>> fb463139
     """Convert RDF graph dictionary into BEL graph."""
     uri_id = pathway_info['uri_reactome_id']
 
@@ -68,17 +71,8 @@
     return graph
 
 
-<<<<<<< HEAD
-def nodes_to_bel(
-    nodes: Dict[str, Dict],
-    graph: BELGraph,
-    hgnc_manager: HgncManager,
-    chebi_manager: ChebiManager,
-) -> Dict[str, BaseEntity]:
-=======
 def nodes_to_bel(nodes: Dict[str, Dict], graph: BELGraph, hgnc_manager: HgncManager, chebi_manager: ChebiManager,
                  species: int) -> Dict[str, BaseEntity]:
->>>>>>> fb463139
     """Convert dictionary values to BEL nodes."""
     return {
         node_id: node_to_bel(node_att, graph, hgnc_manager, chebi_manager, species)
@@ -125,13 +119,13 @@
                 name=node.get('display_name'),
                 members=members,
                 identifier=identifier,
-                namespace=namespace.upper(),
+                namespace=namespace.upper()
             )
         else:
             return NamedComplexAbundance(
                 name=node.get('display_name'),
                 identifier=identifier,
-                namespace=namespace.upper(),
+                namespace=namespace.upper()
             )
 
     elif 'Pathway' in node_types:
@@ -139,7 +133,7 @@
         graph.add_node_from_data(bioprocess_node)
         return bioprocess_node
     else:
-        logger.warning('Entity type not recognized', node_types)
+        log.warning('Entity type not recognized', node_types)
 
 
 def add_edges(graph: BELGraph, participants, nodes, att: Dict):
@@ -185,4 +179,4 @@
             annotations={},
         )
     else:
-        logger.warning('edge type %s', edge_types)+        log.warning('edge type %s', edge_types)